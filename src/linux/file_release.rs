--- conflicted
+++ resolved
@@ -39,16 +39,10 @@
                 .and_then(|c| c.get(1))
                 .map(|v| v.as_str().trim_end().to_owned())
         } else {
-<<<<<<< HEAD
             Some(file_content.trim_end().to_string())
-        }.map(|x| Version::custom(x, None))
-            .unwrap_or_else(Version::unknown);
-=======
-            Some(file_content.trim_right().to_string())
         }
         .map(|x| Version::custom(x, None))
         .unwrap_or_else(Version::unknown);
->>>>>>> 52436422
 
         return Some(Info::new(release_info.os_type, version));
     }
